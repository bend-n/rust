--- conflicted
+++ resolved
@@ -1,9 +1,5 @@
 error: unused `async` for function with no await statements
-<<<<<<< HEAD
-  --> $DIR/unused_async.rs:11:5
-=======
   --> $DIR/unused_async.rs:13:5
->>>>>>> 9020937b
    |
 LL | /     async fn async_block_await() {
 LL | |         async {
@@ -14,22 +10,14 @@
    |
    = help: consider removing the `async` from this function
 note: `await` used in an async block, which does not require the enclosing function to be `async`
-<<<<<<< HEAD
-  --> $DIR/unused_async.rs:13:23
-=======
   --> $DIR/unused_async.rs:15:23
->>>>>>> 9020937b
    |
 LL |             ready(()).await;
    |                       ^^^^^
    = note: `-D clippy::unused-async` implied by `-D warnings`
 
 error: unused `async` for function with no await statements
-<<<<<<< HEAD
-  --> $DIR/unused_async.rs:26:1
-=======
   --> $DIR/unused_async.rs:40:1
->>>>>>> 9020937b
    |
 LL | / async fn foo() -> i32 {
 LL | |     4
@@ -39,11 +27,7 @@
    = help: consider removing the `async` from this function
 
 error: unused `async` for function with no await statements
-<<<<<<< HEAD
-  --> $DIR/unused_async.rs:37:5
-=======
   --> $DIR/unused_async.rs:51:5
->>>>>>> 9020937b
    |
 LL | /     async fn unused(&self) -> i32 {
 LL | |         1
