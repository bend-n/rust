--- conflicted
+++ resolved
@@ -3290,8 +3290,6 @@
     "#,
         );
     }
-<<<<<<< HEAD
-=======
 
     #[test]
     fn shadow_builtin_type_by_module() {
@@ -3326,5 +3324,4 @@
 "#,
         );
     }
->>>>>>> 0f490b04
 }